--- conflicted
+++ resolved
@@ -14,20 +14,11 @@
 #include "crypto.hpp"
 
 // -------------------------
-<<<<<<< HEAD
 // Configuration Parameters
-// -------------------------
-
-constexpr int QUEUE_TREE_HEIGHT = 6; // ORAM tree height for queue.
-constexpr int QUEUE_BUCKET_CAPACITY = 12; // Bucket capacity for queue.
-constexpr size_t QUEUE_STASH_LIMIT_DEFAULT = 500; // Maximum stash size.
-=======
-// Default Configuration Parameters
 // -------------------------
 constexpr int QUEUE_TREE_HEIGHT_DEFAULT = 4;       // Default height of the ORAM tree for the queue
 constexpr int QUEUE_BUCKET_CAPACITY_DEFAULT = 8;   // Default maximum number of blocks per bucket
 constexpr size_t QUEUE_STASH_LIMIT_DEFAULT = 100;  // Default maximum allowed stash size
->>>>>>> 27645be8
 
 // -------------------------
 // QueueBlock and QueueBucket Structures
@@ -48,16 +39,9 @@
 template<typename T>
 struct QueueBucket {
     std::vector<QueueBlock<T>> blocks;
-<<<<<<< HEAD
-
-    // Initializes with empty blocks.
-    QueueBucket() {
-        blocks.resize(QUEUE_BUCKET_CAPACITY);
-=======
     
     QueueBucket(int capacity = QUEUE_BUCKET_CAPACITY_DEFAULT) {
         blocks.resize(capacity);
->>>>>>> 27645be8
     }
 };
 
@@ -71,14 +55,6 @@
 template<typename T>
 class ObliviousQueue {
 private:
-<<<<<<< HEAD
-    std::vector<QueueBucket<T>> tree; // The ORAM tree for queue (1-indexed).
-    int numBuckets;                   // Total number of buckets.
-    int treeHeight;                    // ORAM tree height.
-    std::vector<QueueBlock<T>> stash;  // Stash for temporary storage.
-    size_t stashLimit;                 // Maximum stash size.
-    mutable std::mutex mtx;            // Mutex for thread safety.
-=======
     std::vector<QueueBucket<T>> tree;      // The ORAM tree for the queue (1-indexed).
     int numBuckets;                        // Total number of buckets in the tree.
     int treeHeight;                        // Height of the tree.
@@ -86,7 +62,6 @@
     size_t stashLimit;                     // Maximum allowed stash size.
     int bucketCapacity;                    // Bucket capacity (blocks per bucket)
     mutable std::mutex mtx;                // Mutex for thread-safe operations.
->>>>>>> 27645be8
 
     // compute_numBuckets:
     // Computes the total number of nodes in a full binary tree of given height.
@@ -148,13 +123,6 @@
     }
 
 public:
-<<<<<<< HEAD
-    // Constructor: Initializes ORAM queue tree and stash limit.
-    ObliviousQueue(int height = QUEUE_TREE_HEIGHT, size_t stash_limit = QUEUE_STASH_LIMIT_DEFAULT)
-        : treeHeight(height), stashLimit(stash_limit) {
-        numBuckets = compute_numBuckets(treeHeight);
-        tree.resize(numBuckets + 1);
-=======
     // Constructor:
     // Initializes the ORAM tree for the queue and sets the stash limit.
     ObliviousQueue(int height = QUEUE_TREE_HEIGHT_DEFAULT, 
@@ -169,7 +137,6 @@
         for (int i = 1; i <= numBuckets; i++) {
             tree[i] = QueueBucket<T>(bucketCapacity);
         }
->>>>>>> 27645be8
     }
 
     // oblivious_push:
